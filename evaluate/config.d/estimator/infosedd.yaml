--- conflicted
+++ resolved
@@ -2,11 +2,7 @@
 
 defaults:
 - _self_
-<<<<<<< HEAD
 - model: unetmlp_prova
-=======
-- model: unetmlp
->>>>>>> cc70726c
 
 estimator:
   _target_: infosedd.infosedd.InfoSEDD
